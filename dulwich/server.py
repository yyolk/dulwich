# server.py -- Implementation of the server side git protocols
# Copyright (C) 2008 John Carr <john.carr@unrouted.co.uk>
<<<<<<< HEAD
=======
# Coprygith (C) 2011-2012 Jelmer Vernooij <jelmer@samba.org>
>>>>>>> a410821b
#
# This program is free software; you can redistribute it and/or
# modify it under the terms of the GNU General Public License
# as published by the Free Software Foundation; version 2
# or (at your option) any later version of the License.
#
# This program is distributed in the hope that it will be useful,
# but WITHOUT ANY WARRANTY; without even the implied warranty of
# MERCHANTABILITY or FITNESS FOR A PARTICULAR PURPOSE.  See the
# GNU General Public License for more details.
#
# You should have received a copy of the GNU General Public License
# along with this program; if not, write to the Free Software
# Foundation, Inc., 51 Franklin Street, Fifth Floor, Boston,
# MA  02110-1301, USA.

"""Git smart network protocol server implementation.

For more detailed implementation on the network protocol, see the
Documentation/technical directory in the cgit distribution, and in particular:

* Documentation/technical/protocol-capabilities.txt
* Documentation/technical/pack-protocol.txt

Currently supported capabilities:

 * include-tag
 * thin-pack
 * multi_ack_detailed
 * multi_ack
 * side-band-64k
 * ofs-delta
 * no-progress
 * report-status
 * delete-refs

Known capabilities that are not supported:
 * shallow (http://pad.lv/909524)
"""

import collections
import os
import socket
import SocketServer
import sys
import zlib

from dulwich.errors import (
    ApplyDeltaError,
    ChecksumMismatch,
    GitProtocolError,
    NotGitRepository,
    UnexpectedCommandError,
    ObjectFormatException,
    )
from dulwich import log_utils
from dulwich.objects import (
    hex_to_sha,
    )
from dulwich.pack import (
    write_pack_objects,
    )
from dulwich.protocol import (
    BufferedPktLineWriter,
    MULTI_ACK,
    MULTI_ACK_DETAILED,
    Protocol,
    ProtocolFile,
    ReceivableProtocol,
    SINGLE_ACK,
    TCP_GIT_PORT,
    ZERO_SHA,
    ack_type,
    extract_capabilities,
    extract_want_line_capabilities,
<<<<<<< HEAD
=======
    )
from dulwich.refs import (
    write_info_refs,
>>>>>>> a410821b
    )
from dulwich.repo import (
    Repo,
    )


logger = log_utils.getLogger(__name__)


class Backend(object):
    """A backend for the Git smart server implementation."""

    def open_repository(self, path):
        """Open the repository at a path.

        :param path: Path to the repository
        :raise NotGitRepository: no git repository was found at path
        :return: Instance of BackendRepo
        """
        raise NotImplementedError(self.open_repository)


class BackendRepo(object):
    """Repository abstraction used by the Git server.

<<<<<<< HEAD
    Please note that the methods required here are a
    subset of those provided by dulwich.repo.Repo.
=======
    The methods required here are a subset of those provided by
    dulwich.repo.Repo.
>>>>>>> a410821b
    """

    object_store = None
    refs = None

    def get_refs(self):
        """
        Get all the refs in the repository

        :return: dict of name -> sha
        """
        raise NotImplementedError

    def get_peeled(self, name):
        """Return the cached peeled value of a ref, if available.

        :param name: Name of the ref to peel
        :return: The peeled value of the ref. If the ref is known not point to
            a tag, this will be the SHA the ref refers to. If no cached
            information about a tag is available, this method may return None,
            but it should attempt to peel the tag if possible.
        """
        return None

    def fetch_objects(self, determine_wants, graph_walker, progress,
                      get_tagged=None):
        """
        Yield the objects required for a list of commits.

        :param progress: is a callback to send progress messages to the client
        :param get_tagged: Function that returns a dict of pointed-to sha -> tag
            sha for including tags.
        """
        raise NotImplementedError


class DictBackend(Backend):
    """Trivial backend that looks up Git repositories in a dictionary."""

    def __init__(self, repos):
        self.repos = repos

    def open_repository(self, path):
        logger.debug('Opening repository at %s', path)
        try:
            return self.repos[path]
        except KeyError:
            raise NotGitRepository(
                "No git repository was found at %(path)s" % dict(path=path)
            )


class FileSystemBackend(Backend):
    """Simple backend that looks up Git repositories in the local file system."""

    def open_repository(self, path):
        logger.debug('opening repository at %s', path)
        return Repo(path)


class Handler(object):
    """Smart protocol command handler base class."""

    def __init__(self, backend, proto, http_req=None):
        self.backend = backend
        self.proto = proto
        self.http_req = http_req
        self._client_capabilities = None

    @classmethod
    def capability_line(cls):
        return " ".join(cls.capabilities())

    @classmethod
    def capabilities(cls):
        raise NotImplementedError(cls.capabilities)

    @classmethod
    def innocuous_capabilities(cls):
        return ("include-tag", "thin-pack", "no-progress", "ofs-delta")

    @classmethod
    def required_capabilities(cls):
        """Return a list of capabilities that we require the client to have."""
        return []

    def set_client_capabilities(self, caps):
        allowable_caps = set(self.innocuous_capabilities())
        allowable_caps.update(self.capabilities())
        for cap in caps:
            if cap not in allowable_caps:
                raise GitProtocolError('Client asked for capability %s that '
                                       'was not advertised.' % cap)
        for cap in self.required_capabilities():
            if cap not in caps:
                raise GitProtocolError('Client does not support required '
                                       'capability %s.' % cap)
        self._client_capabilities = set(caps)
        logger.info('Client capabilities: %s', caps)

    def has_capability(self, cap):
        if self._client_capabilities is None:
            raise GitProtocolError('Server attempted to access capability %s '
                                   'before asking client' % cap)
        return cap in self._client_capabilities


class UploadPackHandler(Handler):
    """Protocol handler for uploading a pack to the server."""

    def __init__(self, backend, args, proto, http_req=None,
                 advertise_refs=False):
        Handler.__init__(self, backend, proto, http_req=http_req)
        self.repo = backend.open_repository(args[0])
        self._graph_walker = None
        self.advertise_refs = advertise_refs

    @classmethod
    def capabilities(cls):
        return ("multi_ack_detailed", "multi_ack", "side-band-64k", "thin-pack",
                "ofs-delta", "no-progress", "include-tag")

    @classmethod
    def required_capabilities(cls):
        return ("side-band-64k", "thin-pack", "ofs-delta")

    def progress(self, message):
        if self.has_capability("no-progress"):
            return
        self.proto.write_sideband(2, message)

    def get_tagged(self, refs=None, repo=None):
        """Get a dict of peeled values of tags to their original tag shas.

        :param refs: dict of refname -> sha of possible tags; defaults to all of
            the backend's refs.
        :param repo: optional Repo instance for getting peeled refs; defaults to
            the backend's repo, if available
        :return: dict of peeled_sha -> tag_sha, where tag_sha is the sha of a
            tag whose peeled value is peeled_sha.
        """
        if not self.has_capability("include-tag"):
            return {}
        if refs is None:
            refs = self.repo.get_refs()
        if repo is None:
            repo = getattr(self.repo, "repo", None)
            if repo is None:
                # Bail if we don't have a Repo available; this is ok since
                # clients must be able to handle if the server doesn't include
                # all relevant tags.
                # TODO: fix behavior when missing
                return {}
        tagged = {}
        for name, sha in refs.iteritems():
            peeled_sha = repo.get_peeled(name)
            if peeled_sha != sha:
                tagged[peeled_sha] = sha
        return tagged

    def handle(self):
        write = lambda x: self.proto.write_sideband(1, x)

        graph_walker = ProtocolGraphWalker(self, self.repo.object_store,
            self.repo.get_peeled)
        objects_iter = self.repo.fetch_objects(
          graph_walker.determine_wants, graph_walker, self.progress,
          get_tagged=self.get_tagged)

        # Did the process short-circuit (e.g. in a stateless RPC call)? Note
        # that the client still expects a 0-object pack in most cases.
        if objects_iter is None:
            return

        self.progress("dul-daemon says what\n")
        self.progress("counting objects: %d, done.\n" % len(objects_iter))
        write_pack_objects(ProtocolFile(None, write), objects_iter)
        self.progress("how was that, then?\n")
        # we are done
        self.proto.write("0000")


def _split_proto_line(line, allowed):
    """Split a line read from the wire.

    :param line: The line read from the wire.
    :param allowed: An iterable of command names that should be allowed.
        Command names not listed below as possible return values will be
        ignored.  If None, any commands from the possible return values are
        allowed.
    :return: a tuple having one of the following forms:
        ('want', obj_id)
        ('have', obj_id)
        ('done', None)
        (None, None)  (for a flush-pkt)

    :raise UnexpectedCommandError: if the line cannot be parsed into one of the
        allowed return values.
    """
    if not line:
        fields = [None]
    else:
        fields = line.rstrip('\n').split(' ', 1)
    command = fields[0]
    if allowed is not None and command not in allowed:
        raise UnexpectedCommandError(command)
    try:
        if len(fields) == 1 and command in ('done', None):
            return (command, None)
        elif len(fields) == 2 and command in ('want', 'have'):
            hex_to_sha(fields[1])
            return tuple(fields)
    except (TypeError, AssertionError), e:
        raise GitProtocolError(e)
    raise GitProtocolError('Received invalid line from client: %s' % line)


class ProtocolGraphWalker(object):
    """A graph walker that knows the git protocol.

    As a graph walker, this class implements ack(), next(), and reset(). It
    also contains some base methods for interacting with the wire and walking
    the commit tree.

    The work of determining which acks to send is passed on to the
    implementation instance stored in _impl. The reason for this is that we do
    not know at object creation time what ack level the protocol requires. A
    call to set_ack_level() is required to set up the implementation, before any
    calls to next() or ack() are made.
    """
    def __init__(self, handler, object_store, get_peeled):
        self.handler = handler
        self.store = object_store
        self.get_peeled = get_peeled
        self.proto = handler.proto
        self.http_req = handler.http_req
        self.advertise_refs = handler.advertise_refs
        self._wants = []
        self._cached = False
        self._cache = []
        self._cache_index = 0
        self._impl = None

    def determine_wants(self, heads):
        """Determine the wants for a set of heads.

        The given heads are advertised to the client, who then specifies which
        refs he wants using 'want' lines. This portion of the protocol is the
        same regardless of ack type, and in fact is used to set the ack type of
        the ProtocolGraphWalker.

        :param heads: a dict of refname->SHA1 to advertise
        :return: a list of SHA1s requested by the client
        """
        if not heads:
            # The repo is empty, so short-circuit the whole process.
            self.proto.write_pkt_line(None)
            return []
        values = set(heads.itervalues())
        if self.advertise_refs or not self.http_req:
            for i, (ref, sha) in enumerate(sorted(heads.iteritems())):
                line = "%s %s" % (sha, ref)
                if not i:
                    line = "%s\x00%s" % (line, self.handler.capability_line())
                self.proto.write_pkt_line("%s\n" % line)
                peeled_sha = self.get_peeled(ref)
                if peeled_sha != sha:
                    self.proto.write_pkt_line('%s %s^{}\n' %
                                              (peeled_sha, ref))

            # i'm done..
            self.proto.write_pkt_line(None)

            if self.advertise_refs:
                return None

        # Now client will sending want want want commands
        want = self.proto.read_pkt_line()
        if not want:
            return []
        line, caps = extract_want_line_capabilities(want)
        self.handler.set_client_capabilities(caps)
        self.set_ack_type(ack_type(caps))
        allowed = ('want', None)
        command, sha = _split_proto_line(line, allowed)

        want_revs = []
        while command != None:
            if sha not in values:
                raise GitProtocolError(
                  'Client wants invalid object %s' % sha)
            want_revs.append(sha)
            command, sha = self.read_proto_line(allowed)

        self.set_wants(want_revs)

        if self.http_req and self.proto.eof():
            # The client may close the socket at this point, expecting a
            # flush-pkt from the server. We might be ready to send a packfile at
            # this point, so we need to explicitly short-circuit in this case.
            return []

        return want_revs

    def ack(self, have_ref):
        return self._impl.ack(have_ref)

    def reset(self):
        self._cached = True
        self._cache_index = 0

    def next(self):
        if not self._cached:
            if not self._impl and self.http_req:
                return None
            return self._impl.next()
        self._cache_index += 1
        if self._cache_index > len(self._cache):
            return None
        return self._cache[self._cache_index]

    def read_proto_line(self, allowed):
        """Read a line from the wire.

        :param allowed: An iterable of command names that should be allowed.
        :return: A tuple of (command, value); see _split_proto_line.
        :raise GitProtocolError: If an error occurred reading the line.
        """
        return _split_proto_line(self.proto.read_pkt_line(), allowed)

    def send_ack(self, sha, ack_type=''):
        if ack_type:
            ack_type = ' %s' % ack_type
        self.proto.write_pkt_line('ACK %s%s\n' % (sha, ack_type))

    def send_nak(self):
        self.proto.write_pkt_line('NAK\n')

    def set_wants(self, wants):
        self._wants = wants

    def _is_satisfied(self, haves, want, earliest):
        """Check whether a want is satisfied by a set of haves.

        A want, typically a branch tip, is "satisfied" only if there exists a
        path back from that want to one of the haves.

        :param haves: A set of commits we know the client has.
        :param want: The want to check satisfaction for.
        :param earliest: A timestamp beyond which the search for haves will be
            terminated, presumably because we're searching too far down the
            wrong branch.
        """
        o = self.store[want]
        pending = collections.deque([o])
        while pending:
            commit = pending.popleft()
            if commit.id in haves:
                return True
            if commit.type_name != "commit":
                # non-commit wants are assumed to be satisfied
                continue
            for parent in commit.parents:
                parent_obj = self.store[parent]
                # TODO: handle parents with later commit times than children
                if parent_obj.commit_time >= earliest:
                    pending.append(parent_obj)
        return False

    def all_wants_satisfied(self, haves):
        """Check whether all the current wants are satisfied by a set of haves.

        :param haves: A set of commits we know the client has.
        :note: Wants are specified with set_wants rather than passed in since
            in the current interface they are determined outside this class.
        """
        haves = set(haves)
        earliest = min([self.store[h].commit_time for h in haves])
        for want in self._wants:
            if not self._is_satisfied(haves, want, earliest):
                return False
        return True

    def set_ack_type(self, ack_type):
        impl_classes = {
          MULTI_ACK: MultiAckGraphWalkerImpl,
          MULTI_ACK_DETAILED: MultiAckDetailedGraphWalkerImpl,
          SINGLE_ACK: SingleAckGraphWalkerImpl,
          }
        self._impl = impl_classes[ack_type](self)


_GRAPH_WALKER_COMMANDS = ('have', 'done', None)


class SingleAckGraphWalkerImpl(object):
    """Graph walker implementation that speaks the single-ack protocol."""

    def __init__(self, walker):
        self.walker = walker
        self._sent_ack = False

    def ack(self, have_ref):
        if not self._sent_ack:
            self.walker.send_ack(have_ref)
            self._sent_ack = True

    def next(self):
        command, sha = self.walker.read_proto_line(_GRAPH_WALKER_COMMANDS)
        if command in (None, 'done'):
            if not self._sent_ack:
                self.walker.send_nak()
            return None
        elif command == 'have':
            return sha


class MultiAckGraphWalkerImpl(object):
    """Graph walker implementation that speaks the multi-ack protocol."""

    def __init__(self, walker):
        self.walker = walker
        self._found_base = False
        self._common = []

    def ack(self, have_ref):
        self._common.append(have_ref)
        if not self._found_base:
            self.walker.send_ack(have_ref, 'continue')
            if self.walker.all_wants_satisfied(self._common):
                self._found_base = True
        # else we blind ack within next

    def next(self):
        while True:
            command, sha = self.walker.read_proto_line(_GRAPH_WALKER_COMMANDS)
            if command is None:
                self.walker.send_nak()
                # in multi-ack mode, a flush-pkt indicates the client wants to
                # flush but more have lines are still coming
                continue
            elif command == 'done':
                # don't nak unless no common commits were found, even if not
                # everything is satisfied
                if self._common:
                    self.walker.send_ack(self._common[-1])
                else:
                    self.walker.send_nak()
                return None
            elif command == 'have':
                if self._found_base:
                    # blind ack
                    self.walker.send_ack(sha, 'continue')
                return sha


class MultiAckDetailedGraphWalkerImpl(object):
    """Graph walker implementation speaking the multi-ack-detailed protocol."""

    def __init__(self, walker):
        self.walker = walker
        self._found_base = False
        self._common = []

    def ack(self, have_ref):
        self._common.append(have_ref)
        if not self._found_base:
            self.walker.send_ack(have_ref, 'common')
            if self.walker.all_wants_satisfied(self._common):
                self._found_base = True
                self.walker.send_ack(have_ref, 'ready')
        # else we blind ack within next

    def next(self):
        while True:
            command, sha = self.walker.read_proto_line(_GRAPH_WALKER_COMMANDS)
            if command is None:
                self.walker.send_nak()
                if self.walker.http_req:
                    return None
                continue
            elif command == 'done':
                # don't nak unless no common commits were found, even if not
                # everything is satisfied
                if self._common:
                    self.walker.send_ack(self._common[-1])
                else:
                    self.walker.send_nak()
                return None
            elif command == 'have':
                if self._found_base:
                    # blind ack; can happen if the client has more requests
                    # inflight
                    self.walker.send_ack(sha, 'ready')
                return sha


class ReceivePackHandler(Handler):
    """Protocol handler for downloading a pack from the client."""

    def __init__(self, backend, args, proto, http_req=None,
                 advertise_refs=False):
        Handler.__init__(self, backend, proto, http_req=http_req)
        self.repo = backend.open_repository(args[0])
        self.advertise_refs = advertise_refs

    @classmethod
    def capabilities(cls):
        return ("report-status", "delete-refs", "side-band-64k")

    def _apply_pack(self, refs):
        all_exceptions = (IOError, OSError, ChecksumMismatch, ApplyDeltaError,
                          AssertionError, socket.error, zlib.error,
                          ObjectFormatException)
        status = []
        will_send_pack = False

        for command in refs:
            if command[1] != ZERO_SHA:
                will_send_pack = True

        if will_send_pack:
            # TODO: more informative error messages than just the exception string
            try:
                recv = getattr(self.proto, "recv", None)
                p = self.repo.object_store.add_thin_pack(self.proto.read, recv)
                status.append(('unpack', 'ok'))
            except all_exceptions, e:
                status.append(('unpack', str(e).replace('\n', '')))
                # The pack may still have been moved in, but it may contain broken
                # objects. We trust a later GC to clean it up.
        else:
            # The git protocol want to find a status entry related to unpack process
            # even if no pack data has been sent.
            status.append(('unpack', 'ok'))

        for oldsha, sha, ref in refs:
            ref_status = 'ok'
            try:
                if sha == ZERO_SHA:
                    if not 'delete-refs' in self.capabilities():
                        raise GitProtocolError(
                          'Attempted to delete refs without delete-refs '
                          'capability.')
                    try:
                        del self.repo.refs[ref]
                    except all_exceptions:
                        ref_status = 'failed to delete'
                else:
                    try:
                        self.repo.refs[ref] = sha
                    except all_exceptions:
                        ref_status = 'failed to write'
            except KeyError, e:
                ref_status = 'bad ref'
            status.append((ref, ref_status))

        return status

    def _report_status(self, status):
        if self.has_capability('side-band-64k'):
            writer = BufferedPktLineWriter(
              lambda d: self.proto.write_sideband(1, d))
            write = writer.write

            def flush():
                writer.flush()
                self.proto.write_pkt_line(None)
        else:
            write = self.proto.write_pkt_line
            flush = lambda: None

        for name, msg in status:
            if name == 'unpack':
                write('unpack %s\n' % msg)
            elif msg == 'ok':
                write('ok %s\n' % name)
            else:
                write('ng %s %s\n' % (name, msg))
        write(None)
        flush()

    def handle(self):
        refs = sorted(self.repo.get_refs().iteritems())

        if self.advertise_refs or not self.http_req:
            if refs:
                self.proto.write_pkt_line(
                  "%s %s\x00%s\n" % (refs[0][1], refs[0][0],
                                     self.capability_line()))
                for i in range(1, len(refs)):
                    ref = refs[i]
                    self.proto.write_pkt_line("%s %s\n" % (ref[1], ref[0]))
            else:
                self.proto.write_pkt_line("%s capabilities^{}\0%s" % (
                  ZERO_SHA, self.capability_line()))

            self.proto.write("0000")
            if self.advertise_refs:
                return

        client_refs = []
        ref = self.proto.read_pkt_line()

        # if ref is none then client doesnt want to send us anything..
        if ref is None:
            return

        ref, caps = extract_capabilities(ref)
        self.set_client_capabilities(caps)

        # client will now send us a list of (oldsha, newsha, ref)
        while ref:
            client_refs.append(ref.split())
            ref = self.proto.read_pkt_line()

        # backend can now deal with this refs and read a pack using self.read
        status = self._apply_pack(client_refs)

        # when we have read all the pack from the client, send a status report
        # if the client asked for it
        if self.has_capability('report-status'):
            self._report_status(status)


# Default handler classes for git services.
DEFAULT_HANDLERS = {
  'git-upload-pack': UploadPackHandler,
  'git-receive-pack': ReceivePackHandler,
  }


class TCPGitRequestHandler(SocketServer.StreamRequestHandler):

    def __init__(self, handlers, *args, **kwargs):
        self.handlers = handlers
        SocketServer.StreamRequestHandler.__init__(self, *args, **kwargs)

    def handle(self):
        proto = ReceivableProtocol(self.connection.recv, self.wfile.write)
        command, args = proto.read_cmd()
        logger.info('Handling %s request, args=%s', command, args)

        cls = self.handlers.get(command, None)
        if not callable(cls):
            raise GitProtocolError('Invalid service %s' % command)
        h = cls(self.server.backend, args, proto)
        h.handle()


class TCPGitServer(SocketServer.TCPServer):

    allow_reuse_address = True
    serve = SocketServer.TCPServer.serve_forever

    def _make_handler(self, *args, **kwargs):
        return TCPGitRequestHandler(self.handlers, *args, **kwargs)

    def __init__(self, backend, listen_addr, port=TCP_GIT_PORT, handlers=None):
        self.handlers = dict(DEFAULT_HANDLERS)
        if handlers is not None:
            self.handlers.update(handlers)
        self.backend = backend
        logger.info('Listening for TCP connections on %s:%d', listen_addr, port)
        SocketServer.TCPServer.__init__(self, (listen_addr, port),
                                        self._make_handler)

    def verify_request(self, request, client_address):
        logger.info('Handling request from %s', client_address)
        return True

    def handle_error(self, request, client_address):
        logger.exception('Exception happened during processing of request '
                         'from %s', client_address)


def main(argv=sys.argv):
    """Entry point for starting a TCP git server."""
    import optparse
    parser = optparse.OptionParser()
    parser.add_option("-b", "--backend", dest="backend",
                      help="Select backend to use.",
                      choices=["file"], default="file")
    options, args = parser.parse_args(argv)

    log_utils.default_logging_config()
    if options.backend == "file":
        if len(argv) > 1:
            gitdir = args[1]
        else:
            gitdir = '.'
        backend = DictBackend({'/': Repo(gitdir)})
    else:
        raise Exception("No such backend %s." % backend)
    server = TCPGitServer(backend, 'localhost')
    server.serve_forever()


def serve_command(handler_cls, argv=sys.argv, backend=None, inf=sys.stdin,
                  outf=sys.stdout):
    """Serve a single command.

    This is mostly useful for the implementation of commands used by e.g. git+ssh.

    :param handler_cls: `Handler` class to use for the request
    :param argv: execv-style command-line arguments. Defaults to sys.argv.
    :param backend: `Backend` to use
    :param inf: File-like object to read from, defaults to standard input.
    :param outf: File-like object to write to, defaults to standard output.
    :return: Exit code for use with sys.exit. 0 on success, 1 on failure.
    """
    if backend is None:
        backend = FileSystemBackend()
    def send_fn(data):
        outf.write(data)
        outf.flush()
    proto = Protocol(inf.read, send_fn)
    handler = handler_cls(backend, argv[1:], proto)
    # FIXME: Catch exceptions and write a single-line summary to outf.
    handler.handle()
    return 0


def generate_info_refs(repo):
    """Generate an info refs file."""
    refs = repo.get_refs()
<<<<<<< HEAD
    for name in sorted(refs.iterkeys()):
        # get_refs() includes HEAD as a special case, but we don't want to
        # advertise it
        if name == 'HEAD':
            continue
        sha = refs[name]
        o = repo.object_store[sha]
        if not o:
            continue
        yield '%s\t%s\n' % (sha, name)
        peeled_sha = repo.get_peeled(name)
        if peeled_sha != sha:
            yield '%s\t%s^{}\n' % (peeled_sha, name)
=======
    return write_info_refs(repo.get_refs(), repo.object_store)
>>>>>>> a410821b


def generate_objects_info_packs(repo):
    """Generate an index for for packs."""
    for pack in repo.object_store.packs:
        yield 'P pack-%s.pack\n' % pack.name()


def update_server_info(repo):
    """Generate server info for dumb file access.

    This generates info/refs and objects/info/packs,
    similar to "git update-server-info".
    """
    repo._put_named_file(os.path.join('info', 'refs'),
        "".join(generate_info_refs(repo)))

    repo._put_named_file(os.path.join('objects', 'info', 'packs'),
        "".join(generate_objects_info_packs(repo)))


if __name__ == '__main__':
    main()<|MERGE_RESOLUTION|>--- conflicted
+++ resolved
@@ -1,9 +1,6 @@
 # server.py -- Implementation of the server side git protocols
 # Copyright (C) 2008 John Carr <john.carr@unrouted.co.uk>
-<<<<<<< HEAD
-=======
 # Coprygith (C) 2011-2012 Jelmer Vernooij <jelmer@samba.org>
->>>>>>> a410821b
 #
 # This program is free software; you can redistribute it and/or
 # modify it under the terms of the GNU General Public License
@@ -79,12 +76,9 @@
     ack_type,
     extract_capabilities,
     extract_want_line_capabilities,
-<<<<<<< HEAD
-=======
     )
 from dulwich.refs import (
     write_info_refs,
->>>>>>> a410821b
     )
 from dulwich.repo import (
     Repo,
@@ -110,13 +104,8 @@
 class BackendRepo(object):
     """Repository abstraction used by the Git server.
 
-<<<<<<< HEAD
-    Please note that the methods required here are a
-    subset of those provided by dulwich.repo.Repo.
-=======
     The methods required here are a subset of those provided by
     dulwich.repo.Repo.
->>>>>>> a410821b
     """
 
     object_store = None
@@ -843,23 +832,7 @@
 def generate_info_refs(repo):
     """Generate an info refs file."""
     refs = repo.get_refs()
-<<<<<<< HEAD
-    for name in sorted(refs.iterkeys()):
-        # get_refs() includes HEAD as a special case, but we don't want to
-        # advertise it
-        if name == 'HEAD':
-            continue
-        sha = refs[name]
-        o = repo.object_store[sha]
-        if not o:
-            continue
-        yield '%s\t%s\n' % (sha, name)
-        peeled_sha = repo.get_peeled(name)
-        if peeled_sha != sha:
-            yield '%s\t%s^{}\n' % (peeled_sha, name)
-=======
     return write_info_refs(repo.get_refs(), repo.object_store)
->>>>>>> a410821b
 
 
 def generate_objects_info_packs(repo):
