--- conflicted
+++ resolved
@@ -30,6 +30,7 @@
 
 from dulwich.index import (
     Index,
+    build_index_from_tree,
     cleanup_mode,
     commit_tree,
     index_entry_from_stat,
@@ -44,11 +45,8 @@
     Blob,
     Tree,
     )
+from dulwich.repo import Repo
 from dulwich.tests import TestCase
-<<<<<<< HEAD
-=======
-from dulwich.repo import Repo
->>>>>>> d88aabd8
 
 
 class IndexTestCase(TestCase):
@@ -212,9 +210,6 @@
             1000,
             12288,
             '2222222222222222222222222222222222222222',
-<<<<<<< HEAD
-            0))
-=======
             0))
 
 
@@ -343,6 +338,7 @@
         self.assertFileContents(epath, 'd', symlink=True)
 
         # Verify no extra files
-        self.assertEquals(['.git', 'a', 'b', 'c'], os.listdir(repo.path))
-        self.assertEquals(['d', 'e'], os.listdir(os.path.join(repo.path, 'c')))
->>>>>>> d88aabd8
+        self.assertEquals(['.git', 'a', 'b', 'c'],
+            sorted(os.listdir(repo.path)))
+        self.assertEquals(['d', 'e'], 
+            sorted(os.listdir(os.path.join(repo.path, 'c'))))