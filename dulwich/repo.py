--- conflicted
+++ resolved
@@ -1372,8 +1372,6 @@
                 self.refs['refs/heads/master'])
         except KeyError:
             pass
-<<<<<<< HEAD
-=======
 
         # Update target head
         head, head_sha = self.refs._follow('HEAD')
@@ -1386,7 +1384,6 @@
             build_index_from_tree(target.path, target.index_path(),
                     target.object_store, target['HEAD'].tree)
 
->>>>>>> 3a3e785e
         return target
 
     def __repr__(self):
