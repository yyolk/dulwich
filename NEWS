<<<<<<< HEAD
=======
0.20.26	2021-10-29

 * Support os.PathLike arguments to Repo.stage().
   (Jan Wiśniewski, #907)

 * Drop support for Python 3.5.  (Jelmer Vernooĳ)

 * Add ``dulwich.porcelain._reset_file``.
   (Ded_Secer)

 * Add ``Repo.unstage``. (Ded_Secer)

>>>>>>> 2c506d21
0.20.25	2021-08-23

 * Fix ``dulwich`` script when installed via setup.py.
   (Dan Villiom Podlaski Christiansen)

 * Make default file mask consistent
   with Git. (Dan Villiom Podlaski Christiansen, #884)

0.20.24	2021-07-18

 * config: disregard UTF-8 BOM when reading file.
   (Dan Villiom Podlaski Christiansen)

 * Skip lines with spaces only in .gitignore. (Andrey Torsunov, #878)

 * Add a separate HTTPProxyUnauthorized exception for 407 errors.
   (Jelmer Vernooĳ, #822)

 * Split out a AbstractHTTPGitClient class.
   (Jelmer Vernooĳ)

0.20.23	2021-05-24

 * Fix installation of GPG during package publishing.
   (Ruslan Kuprieiev)

0.20.22	2021-05-24

 * Prevent removal of refs directory when the last ref is
   deleted. (Jelmer Vernooĳ)

 * Fix filename: MERGE_HEADS => MERGE_HEAD.
   (Jelmer Vernooĳ, #861)

 * For ignored directories, porcelain.add and porcelain.status now only return
   the path to directory itself in the list of ignored paths. Previously, paths
   for all files within the directory would also be included in the list.
   (Peter Rowlands, #853)

 * Provide depth argument to ``determine_wants``.
   (Peter Rowlands)

 * Various tag signature handling improvements.
   (Daniel Murphy)

 * Add separate Tag.verify().  (Peter Rowlands)

 * Add support for version 3 index files. (Jelmer Vernooĳ)

 * Fix autocrlf=input handling. (Peter Rowlands, Boris Feld)

 * Attempt to find C Git global config on Windows.
   (Peter Rowlands)

 API CHANGES

 * The APIs for writing and reading individual index entries have changed
   to handle lists of (name, entry) tuples rather than tuples.

0.20.21	2021-03-20

 * Add basic support for a GcsObjectStore that stores
   pack files in gcs. (Jelmer Vernooĳ)

 * In porcelain.push, default to local active branch.
   (Jelmer Vernooĳ, #846)

 * Support fetching symrefs.
   (Jelmer Vernooĳ, #485, #847)

 * Add aarch64 wheel building.
   (odidev, Jelmer Vernooij)

0.20.20	2021-03-03

 * Implement ``Stash.drop``. (Peter Rowlands)

 * Support untracked symlinks to paths outside the
   repository. (Peter Rowlands, #842)

0.20.19	2021-02-11

 * Fix handling of negative matches in nested gitignores.
   (Corentin Hembise, #836)

0.20.18	2021-02-04

 * Fix formatting in setup.py. (Jelmer Vernooĳ)

 * Add release configuration. (Jelmer Vernooĳ)

0.20.17	2021-02-04

 * credentials: ignore end-of-line character. (Georges Racinet)

 * Fix failure in get_untracked_paths when the repository contains symlinks.
   (#830, #793, mattseddon)

 * docs: Clarify that Git objects are created on `git add`.
   (Utku Gultopu)

0.20.16	2021-01-16

 * Add flag to only attempt to fetch ignored untracked files when specifically requested.
   (Matt Seddon)

0.20.15	2020-12-23

 * Add some functions for parsing and writing bundles.
   (Jelmer Vernooĳ)

 * Add ``no_verify`` flag to ``porcelain.commit`` and ``Repo.do_commit``.
   (Peter Rowlands)

 * Remove dependency on external mock module.
   (Matěj Cepl, #820)

0.20.14	2020-11-26

 * Fix some stash functions on Python 3. (Peter Rowlands)

 * Fix handling of relative paths in alternates files on Python 3.
   (Georges Racinet)

0.20.13	2020-11-22

 * Add py.typed to allow type checking. (David Caro)

 * Add tests demonstrating a bug in the walker code.
   (Doug Hellman)

0.20.11	2020-10-30

 * Fix wheels build on Linux. (Ruslan Kuprieiev)

 * Enable wheels build for Python 3.9 on Linux. (Jelmer Vernooĳ)

0.20.8	2020-10-29

 * Build wheels on Mac OS X / Windows for Python 3.9.
   (Jelmer Vernooij)

0.20.7	2020-10-29

 * Check core.repositoryformatversion. (Jelmer Vernooĳ, #803)

 * Fix ACK/NACK handling in archive command handling in dulwich.client.
   (DzmitrySudnik, #805)

0.20.6	2020-08-29

 * Add a ``RefsContainer.watch`` interface.
   (Jelmer Vernooĳ, #751)

 * Fix pushing of new branches from porcelain.push.
   (Jelmer Vernooĳ, #788)

 * Honor shallows when pushing from a shallow clone.
   (Jelmer Vernooĳ, #794)

 * Fix porcelain.path_to_tree_path for Python 3.5.
   (Boris Feld, #777)

 * Add support for honor proxy environment variables for HTTP.
   (Aurélien Campéas, #797)

0.20.5	2020-06-22

 * Print a clearer exception when setup.py is executed on Python < 3.5.
   (Jelmer Vernooĳ, #783)

 * Send an empty pack to clients if they requested objects, even if they
   already have those objects. Thanks to Martijn Pieters for
   the detailed bug report. (Jelmer Vernooĳ, #781)

 * porcelain.pull: Don't ask for objects that we already have.
   (Jelmer Vernooĳ, #782)

 * Add LCA implementation. (Kevin Hendricks)

 * Add functionality for finding the merge base. (Kevin Hendricks)

 * Check for diverged branches during push.
   (Jelmer Vernooĳ, #494)

 * Check for fast-forward during pull. (Jelmer Vernooĳ, #666)

 * Return a SendPackResult object from
   GitClient.send_pack(). (Jelmer Vernooĳ)

 * ``GitClient.send_pack`` now sets the ``ref_status`` attribute
   on its return value to a dictionary mapping ref names
   to error messages. Previously, it raised UpdateRefsError
   if any of the refs failed to update.
   (Jelmer Vernooĳ, #780)

 * Add a ``porcelain.Error`` object that most errors in porcelain
   derive from. (Jelmer Vernooĳ)

 * Fix argument parsing in dulwich command-line app.
   (Jelmer Vernooĳ, #784)

0.20.3	2020-06-14

 * Add support for remembering remote refs after push/pull.
   (Jelmer Vernooĳ, #752)

 * Support passing tree and output encoding to
   dulwich.patch.unified_diff. (Jelmer Vernooĳ, #763)

 * Fix pushing of new refs over HTTP(S) when there are
   no new objects to be sent.
   (Jelmer Vernooĳ, #739)

 * Raise new error HTTPUnauthorized when the server sends
   back a 401. The client can then retry with credentials.
   (Jelmer Vernooĳ, #691)

 * Move the guts of bin/dulwich to dulwich.cli, so it is easier to
   test or import. (Jelmer Vernooĳ)

 * Install dulwich script from entry_points when setuptools is available,
   making it slightly easier to use on Windows. (Jelmer Vernooĳ, #540)

 * Set python_requires>=3.5 in setup.py. (Manuel Jacob)

0.20.2	2020-06-01

 * Brown bag release to fix uploads of Windows wheels.

0.20.1	2020-06-01

 * Publish binary wheels for: Windows, Linux, Mac OS X.
   (Jelmer Vernooĳ, #711, #710, #629)

0.20.0	2020-06-01

 * Drop support for Python 2. (Jelmer Vernooĳ)

 * Only return files from the loose store that look like git objects.
   (Nicolas Dandrimont)

 * Ignore agent= capability if sent by client.
   (Jelmer Vernooĳ)

 * Don't break when encountering block devices.
   (Jelmer Vernooĳ)

 * Decode URL paths in HttpGitClient using utf-8 rather than file system
   encoding. (Manuel Jacob)

 * Fix pushing from a shallow clone.
   (Brecht Machiels, #705)

0.19.16	2020-04-17

 * Don't send "deepen None" to server if graph walker
   supports shallow. (Jelmer Vernooĳ, #747)

 * Support tweaking the compression level for
   loose objects through the "core.looseCompression" and
   "core.compression" settings. (Jelmer Vernooĳ)

 * Support tweaking the compression level for
   pack objects through the "core.packCompression" and
   "core.compression" settings. (Jelmer Vernooĳ)

 * Add a "dulwich.contrib.diffstat" module.
   (Kevin Hendricks)

0.19.15	2020-01-26

 * Properly handle files that are just executable for the
   current user. (Jelmer Vernooĳ, #734)

 * Fix handling of stored encoding in
   ``dulwich.porcelain.get_object_by_path`` on Python 3.
   (Jelmer Vernooĳ)

 * Support the include_trees and rename_detector arguments
   at the same time when diffing trees.
   (Jelmer Vernooĳ)

0.19.14	2019-11-30

 * Strip superfluous <> around email. (monnerat)

 * Stop checking for ref validity client-side. Users can
   still call check_wants manually. (Jelmer Vernooĳ)

 * Switch over to Google-style docstrings.
   (Jelmer Vernooĳ)

 * Add a ``dulwich.porcelain.active_branch`` function.
   (Jelmer Vernooĳ)

 * Cleanup new directory if clone fails. (Jelmer Vernooĳ, #733)

 * Expand "~" in global exclude path. (Jelmer Vernooĳ)

0.19.13	2019-08-19

 BUG FIXES

 * Avoid ``PermissionError``, since it is Python3-specific.
   (Jelmer Vernooĳ)

 * Fix regression that added a dependency on C git for the
   test suite. (Jelmer Vernooĳ, #720)

 * Fix compatibility with Python 3.8 - mostly deprecation warnings.
   (Jelmer Vernooĳ)

0.19.12	2019-08-13

 BUG FIXES

 * Update directory detection for `get_unstaged_changes` for Python 3.
   (Boris Feld, #684)

 * Add a basic ``porcelain.clean``. (Lane Barlow, #398)

 * Fix output format of ``porcelain.diff`` to match that of
   C Git. (Boris Feld)

 * Return a 404 not found error when repository is not found.

 * Mark ``.git`` directories as hidden on Windows.
   (Martin Packman, #585)

 * Implement ``RefsContainer.__iter__``
   (Jelmer Vernooĳ, #717)

 * Don't trust modes if they can't be modified after a file has been created.
   (Jelmer Vernooĳ, #719)

0.19.11	2019-02-07

 IMPROVEMENTS

 * Use fullname from gecos field, if available.
   (Jelmer Vernooĳ)

 * Support ``GIT_AUTHOR_NAME`` / ``GIT_AUTHOR_EMAIL``.
   (Jelmer Vernooĳ)

 * Add support for short ids in parse_commit. (Jelmer Vernooĳ)

 * Add support for ``prune`` and ``prune_tags`` arguments
   to ``porcelain.fetch``. (Jelmer Vernooĳ, #681)

 BUG FIXES

  * Fix handling of race conditions when new packs appear.
    (Jelmer Vernooĳ)

0.19.10	2018-01-15

 IMPROVEMENTS

 * Add `dulwich.porcelain.write_tree`.
   (Jelmer Vernooĳ)

 * Support reading ``MERGE_HEADS`` in ``Repo.do_commit``.
   (Jelmer Vernooĳ)

 * Import from ``collections.abc`` rather than ``collections`` where
   applicable. Required for 3.8 compatibility.
   (Jelmer Vernooĳ)

 * Support plain strings as refspec arguments to
   ``dulwich.porcelain.push``. (Jelmer Vernooĳ)

 * Add support for creating signed tags.
   (Jelmer Vernooĳ, #542)

 BUG FIXES

 *  Handle invalid ref that pretends to be a sub-folder under a valid ref.
    (KS Chan)

0.19.9	2018-11-17

 BUG FIXES

 * Avoid fetching ghosts in ``Repo.fetch``.
   (Jelmer Vernooĳ)

 * Preserve port and username in parsed HTTP URLs.
   (Jelmer Vernooĳ)

 * Add basic server side implementation of ``git-upload-archive``.
   (Jelmer Vernooĳ)

0.19.8	2018-11-06

 * Fix encoding when reading README file in setup.py.
   (egor <egor@sourced.tech>, #668)

0.19.7	2018-11-05

 CHANGES

  * Drop support for Python 3 < 3.4. This is because
    pkg_resources (which get used by setuptools and mock)
    no longer supports 3.3 and earlier. (Jelmer Vernooĳ)

 IMPROVEMENTS

  * Support ``depth`` argument to ``GitClient.fetch_pack`` and support
    fetching and updating shallow metadata. (Jelmer Vernooĳ, #240)

 BUG FIXES

  * Don't write to stdout and stderr when they are not available
    (such as is the case for pythonw). (Sylvia van Os, #652)

  * Fix compatibility with newer versions of git, which expect CONTENT_LENGTH
    to be set to 0 for empty body requests. (Jelmer Vernooĳ, #657)

  * Raise an exception client-side when a caller tries to request
    SHAs that are not directly referenced the servers' refs.
    (Jelmer Vernooĳ)

  * Raise more informative errors when unable to connect to repository
    over SSH or subprocess. (Jelmer Vernooĳ)

  * Handle commit identity fields with multiple ">" characters.
    (Nicolas Dandrimont)

 IMPROVEMENTS

  * ``dulwich.porcelain.get_object_by_path`` method for easily
    accessing a path in another tree. (Jelmer Vernooĳ)

  * Support the ``i18n.commitEncoding`` setting in config.
    (Jelmer Vernooĳ)

0.19.6	2018-08-11

 BUG FIXES

  * Fix support for custom transport arguments in ``dulwich.porcelain.clone``.
    (Semyon Slepov)

  * Fix compatibility with Python 3.8 (Jelmer Vernooĳ, Daniel M. Capella)

  * Fix some corner cases in ``path_to_tree_path``. (Romain Keramitas)

  * Support paths as bytestrings in various places in ``dulwich.index``
    (Jelmer Vernooĳ)

  * Avoid setup.cfg for now, since it seems to break pypi metadata.
    (Jelmer Vernooĳ, #658)

0.19.5	2018-07-08

 IMPROVEMENTS

  * Add ``porcelain.describe``. (Sylvia van Os)

 BUG FIXES

  * Fix regression in ``dulwich.porcelain.clone`` that prevented cloning
    of remote repositories. (Jelmer Vernooĳ, #639)

  * Don't leave around empty parent directories for removed refs.
    (Damien Tournoud, #640)

0.19.4	2018-06-24

 IMPROVEMENTS

  * Add ``porcelain.ls_files``. (Jelmer Vernooĳ)

  * Add ``Index.items``. (Jelmer Vernooĳ)

 BUG FIXES

  * Avoid unicode characters (e.g. the digraph ĳ in my surname) in setup.cfg,
    since setuptools doesn't deal well with them. See
    https://github.com/pypa/setuptools/issues/1062. (Jelmer Vernooĳ, #637)

0.19.3	2018-06-17

 IMPROVEMENTS

  * Add really basic `dulwich.porcelain.fsck` implementation.
    (Jelmer Vernooĳ)

  * When the `DULWICH_PDB` environment variable is set, make
    SIGQUIT open pdb in the 'dulwich' command.

  * Add `checkout` argument to `Repo.clone`.
    (Jelmer Vernooĳ, #503)

  * Add `Repo.get_shallow` method. (Jelmer Vernooĳ)

  * Add basic `dulwich.stash` module. (Jelmer Vernooĳ)

  * Support a `prefix` argument to `dulwich.archive.tar_stream`.
    (Jelmer Vernooĳ)

 BUG FIXES

  * Fix handling of encoding for tags. (Jelmer Vernooĳ, #608)

  * Fix tutorial tests on Python 3. (Jelmer Vernooĳ, #573)

  * Fix remote refs created by `porcelain.fetch`. (Daniel Andersson, #623)

  * More robust pack creation on Windows. (Daniel Andersson)

  * Fix recursive option for `porcelain.ls_tree`. (Romain Keramitas)

 TESTS

  * Some improvements to paramiko tests. (Filipp Frizzy)

0.19.2	2018-04-07

 BUG FIXES

  * Fix deprecated Index.iterblobs method.
    (Jelmer Vernooĳ)

0.19.1	2018-04-05

 IMPROVEMENTS

  * Add 'dulwich.mailmap' file for reading mailmap files.
    (Jelmer Vernooĳ)

  * Dulwich no longer depends on urllib3[secure]. Instead,
    "dulwich[https]" can be used to pull in the necessary
    dependencies for HTTPS support. (Jelmer Vernooĳ, #616)

  * Support the `http.sslVerify` and `http.sslCAInfo`
    configuration options. (Jelmer Vernooĳ)

  * Factor out `dulwich.client.parse_rsync_url` function.
    (Jelmer Vernooĳ)

  * Fix repeat HTTP requests using the same smart HTTP client.
    (Jelmer Vernooĳ)

  * New 'client.PLinkSSHVendor' for creating connections using PuTTY's plink.exe.
    (Adam Bradley, Filipp Frizzy)

  * Only pass in `key_filename` and `password` to SSHVendor
    implementations if those parameters are set.
    (This helps with older SSHVendor implementations)
    (Jelmer Vernooĳ)

 API CHANGES

  * Index.iterblobs has been renamed to Index.iterobjects.
    (Jelmer Vernooĳ)

0.19.0	2018-03-10

 BUG FIXES

  * Make `dulwich.archive` set the gzip header file modification time so that
    archives created from the same Git tree are always identical.
    (#577, Jonas Haag)

  * Allow comment characters (#, ;) within configuration file strings
    (Daniel Andersson, #579)

  * Raise exception when passing in invalid author/committer values
    to Repo.do_commit(). (Jelmer Vernooĳ, #602)

 IMPROVEMENTS

  * Add a fastimport ``extra``. (Jelmer Vernooĳ)

  * Start writing reflog entries. (Jelmer Vernooĳ)

  * Add ability to use password and keyfile ssh options with SSHVendor. (Filipp Kucheryavy)

  * Add ``change_type_same`` flag to ``tree_changes``.
    (Jelmer Vernooĳ)

 API CHANGES

  * ``GitClient.send_pack`` now accepts a ``generate_pack_data``
    rather than a ``generate_pack_contents`` function for
    performance reasons. (Jelmer Vernooĳ)

  * Dulwich now uses urllib3 internally for HTTP requests.
    The `opener` argument to `dulwich.client.HttpGitClient` that took a
    `urllib2` opener instance has been replaced by a `pool_manager` argument
    that takes a `urllib3` pool manager instance.
    (Daniel Andersson)

0.18.6	2017-11-11

 BUG FIXES

  * Fix handling of empty repositories in ``porcelain.clone``.
    (#570, Jelmer Vernooĳ)

  * Raise an error when attempting to add paths that are not under the
    repository. (Jelmer Vernooĳ)

  * Fix error message for missing trailing ]. (Daniel Andersson)

  * Raise EmptyFileException when corruption (in the form of an empty
    file) is detected. (Antoine R. Dumont, #582)

  IMPROVEMENTS

  * Enforce date field parsing consistency. This also add checks on
    those date fields for potential overflow.
    (Antoine R. Dumont, #567)

0.18.5	2017-10-29

 BUG FIXES

  * Fix cwd for hooks. (Fabian Grünbichler)

  * Fix setting of origin in config when non-standard origin is passed into
    ``Repo.clone``. (Kenneth Lareau, #565)

  * Prevent setting SSH arguments from SSH URLs when using SSH through a
    subprocess. Note that Dulwich doesn't support cloning submodules.
    (CVE-2017-16228) (Jelmer Vernooĳ)

 IMPROVEMENTS

  * Silently ignored directories in ``Repo.stage``.
    (Jelmer Vernooĳ, #564)

 API CHANGES

  * GitFile now raises ``FileLocked`` when encountering a lock
    rather than OSError(EEXIST). (Jelmer Vernooĳ)

0.18.4	2017-10-01

 BUG FIXES

  * Make default User-Agent start with "git/" because GitHub won't response to
    HTTP smart server requests otherwise (and reply with a 404).
    (Jelmer vernooĳ, #562)

0.18.3	2017-09-03

 BUG FIXES

  * Read config during porcelain operations that involve remotes.
    (Jelmer Vernooĳ, #545)

  * Fix headers of empty chunks in unified diffs. (Taras Postument, #543)

  * Properly follow redirects over HTTP. (Jelmer Vernooĳ, #117)

 IMPROVEMENTS

  * Add ``dulwich.porcelain.update_head``. (Jelmer Vernooĳ, #439)

  * ``GitClient.fetch_pack`` now returns symrefs.
    (Jelmer Vernooĳ, #485)

  * The server now supports providing symrefs.
    (Jelmer Vernooĳ, #485)

  * Add ``dulwich.object_store.commit_tree_changes`` to incrementally
    commit changes to a tree structure. (Jelmer Vernooĳ)

  * Add basic ``PackBasedObjectStore.repack`` method.
    (Jelmer Vernooĳ, Earl Chew, #296, #549, #552)

0.18.2	2017-08-01

 TEST FIXES

  * Use constant timestamp so tests pass in all timezones, not just BST.
    (Jelmer Vernooĳ)

0.18.1	2017-07-31

 BUG FIXES

  * Fix syntax error in dulwich.contrib.test_swift_smoke.
    (Jelmer Vernooĳ)

0.18.0	2017-07-31

 BUG FIXES

  * Fix remaining tests on Windows. (Jelmer Vernooĳ, #493)

  * Fix build of C extensions with Python 3 on Windows.
    (Jelmer Vernooĳ)

  * Pass 'mkdir' argument onto Repo.init_bare in Repo.clone.
    (Jelmer Vernooĳ, #504)

  * In ``dulwich.porcelain.add``, if no files are specified,
    add from current working directory rather than repository root.
    (Jelmer Vernooĳ, #521)

  * Properly deal with submodules in 'porcelain.status'.
    (Jelmer Vernooĳ, #517)

  * ``dulwich.porcelain.remove`` now actually removes files from
    disk, not just from the index. (Jelmer Vernooĳ, #488)

  * Fix handling of "reset" command with markers and without
    "from". (Antoine Pietri)

  * Fix handling of "merge" command with markers. (Antoine Pietri)

  * Support treeish argument to porcelain.reset(), rather than
    requiring a ref/commit id. (Jelmer Vernooĳ)

  * Handle race condition when mtime doesn't change between writes/reads.
    (Jelmer Vernooĳ, #541)

  * Fix ``dulwich.porcelain.show`` on commits with Python 3.
    (Jelmer Vernooĳ, #532)

 IMPROVEMENTS

  * Add basic support for reading ignore files in ``dulwich.ignore``.
    ``dulwich.porcelain.add`` and ``dulwich.porcelain.status`` now honor
    ignores. (Jelmer Vernooĳ, Segev Finer, #524, #526)

  * New ``dulwich.porcelain.check_ignore`` command.
    (Jelmer Vernooĳ)

  * ``dulwich.porcelain.status`` now supports a ``ignored`` argument.
    (Jelmer Vernooĳ)

 DOCUMENTATION

  * Clarified docstrings for Client.{send_pack,fetch_pack} implementations.
    (Jelmer Vernooĳ, #523)

0.17.3	2017-03-20

 PLATFORM SUPPORT

  * List Python 3.3 as supported. (Jelmer Vernooĳ, #513)

 BUG FIXES

  * Fix compatibility with pypy 3. (Jelmer Vernooĳ)

0.17.2	2017-03-19

 BUG FIXES

  * Add workaround for
    https://bitbucket.org/pypy/pypy/issues/2499/cpyext-pystring_asstring-doesnt-work,
    fixing Dulwich when used with C extensions on pypy < 5.6. (Victor Stinner)

  * Properly quote config values with a '#' character in them.
    (Jelmer Vernooij, #511)

0.17.1	2017-03-01

 IMPROVEMENTS

  * Add basic 'dulwich pull' command. (Jelmer Vernooĳ)

 BUG FIXES

  * Cope with existing submodules during pull.
    (Jelmer Vernooĳ, #505)

0.17.0	2017-03-01

 TEST FIXES

  * Skip test that requires sync to synchronize filesystems if os.sync is
    not available. (Koen Martens)

 IMPROVEMENTS

  * Implement MemoryRepo.{set_description,get_description}.
    (Jelmer Vernooĳ)

  * Raise exception in Repo.stage() when absolute paths are
    passed in. Allow passing in relative paths to
    porcelain.add().(Jelmer Vernooij)

 BUG FIXES

  * Handle multi-line quoted values in config files.
    (Jelmer Vernooĳ, #495)

  * Allow porcelain.clone of repository without HEAD.
    (Jelmer Vernooĳ, #501)

  * Support passing tag ids to Walker()'s include argument.
    (Jelmer Vernooĳ)

  * Don't strip trailing newlines from extra headers.
    (Nicolas Dandrimont)

  * Set bufsize=0 for subprocess interaction with SSH client.
    Fixes hangs on Python 3. (René Stern, #434)

  * Don't drop first slash for SSH paths, except for those
    starting with "~". (Jelmer Vernooij, René Stern, #463)

  * Properly log off after retrieving just refs.
    (Jelmer Vernooij)

0.16.3	2016-01-14

 TEST FIXES

  * Remove racy check that relies on clock time changing between writes.
    (Jelmer Vernooij)

 IMPROVEMENTS

  * Add porcelain.remote_add. (Jelmer Vernooĳ)

0.16.2	2016-01-14

 IMPROVEMENTS

  * Fixed failing test-cases on windows.
    (Koen Martens)

 API CHANGES

  * Repo is now a context manager, so that it can be easily
    closed using a ``with`` statement. (Søren Løvborg)

 TEST FIXES

  * Only run worktree list compat tests against git 2.7.0,
    when 'git worktree list' was introduced. (Jelmer Vernooĳ)

 BUG FIXES

  * Ignore filemode when building index when core.filemode
    is false.
    (Koen Martens)

  * Initialize core.filemode configuration setting by
    probing the filesystem for trustable permissions.
    (Koen Martens)

  * Fix ``porcelain.reset`` to respect the comittish argument.
    (Koen Martens)

  * Fix dulwich.porcelain.ls_remote() on Python 3.
    (#471, Jelmer Vernooĳ)

  * Allow both unicode and byte strings for host paths
    in dulwich.client. (#435, Jelmer Vernooĳ)

  * Add remote from porcelain.clone. (#466, Jelmer Vernooĳ)

  * Fix unquoting of credentials before passing to urllib2.
    (#475, Volodymyr Holovko)

  * Cope with submodules in `build_index_from_tree`.
    (#477, Jelmer Vernooĳ)

  * Handle deleted files in `get_unstaged_changes`.
    (#483, Doug Hellmann)

  * Don't overwrite files when they haven't changed in
    `build_file_from_blob`.
    (#479, Benoît HERVIER)

  * Check for existence of index file before opening pack.
    Fixes a race when new packs are being added.
    (#482, wme)

0.16.1	2016-12-25

 BUG FIXES

  * Fix python3 compatibility for dulwich.contrib.release_robot.
    (Jelmer Vernooĳ)

0.16.0	2016-12-24

 IMPROVEMENTS

  * Add support for worktrees. See `git-worktree(1)` and
    `gitrepository-layout(5)`. (Laurent Rineau)

  * Add support for `commondir` file in Git control
    directories. (Laurent Rineau)

  * Add support for passwords in HTTP URLs.
    (Jon Bain, Mika Mäenpää)

  * Add `release_robot` script to contrib,
    allowing easy finding of current version based on Git tags.
    (Mark Mikofski)

  * Add ``Blob.splitlines`` method.
    (Jelmer Vernooij)

 BUG FIXES

  * Fix handling of ``Commit.tree`` being set to an actual
    tree object rather than a tree id. (Jelmer Vernooij)

  * Return remote refs from LocalGitClient.fetch_pack(),
    consistent with the documentation for that method.
    (#461, Jelmer Vernooĳ)

  * Fix handling of unknown URL schemes in get_transport_and_path.
    (#465, Jelmer Vernooij)

0.15.0	2016-10-09

 BUG FIXES

  * Allow missing trailing LF when reading service name from
    HTTP servers. (Jelmer Vernooij, Andrew Shadura, #442)

  * Fix dulwich.porcelain.pull() on Python3. (Jelmer Vernooij, #451)

  * Properly pull in tags during dulwich.porcelain.clone.
    (Jelmer Vernooĳ, #408)

 CHANGES

  * Changed license from "GNU General Public License, version 2.0 or later"
    to "Apache License, version 2.0 or later or GNU General Public License,
    version 2.0 or later". (#153)

 IMPROVEMENTS

  * Add ``dulwich.porcelain.ls_tree`` implementation. (Jelmer Vernooij)

0.14.1	2016-07-05

 BUG FIXES

  * Fix regression removing untouched refs when pushing over SSH.
    (Jelmer Vernooĳ #441)

  * Skip Python3 tests for SWIFT contrib module, as it has not yet
    been ported.

0.14.0	2016-07-03

 BUG FIXES

  * Fix ShaFile.id after modification of a copied ShaFile.
    (Félix Mattrat, Jelmer Vernooĳ)

  * Support removing refs from porcelain.push.
    (Jelmer Vernooĳ, #437)

  * Stop magic protocol ref `capabilities^{}` from leaking out
    to clients. (Jelmer Vernooĳ, #254)

 IMPROVEMENTS

  * Add `dulwich.config.parse_submodules` function.

  * Add `RefsContainer.follow` method. (#438)

0.13.0	2016-04-24

 IMPROVEMENTS

  * Support `ssh://` URLs in get_transport_and_path_from_url().
    (Jelmer Vernooĳ, #402)

  * Support missing empty line after headers in Git commits and tags.
    (Nicolas Dandrimont, #413)

  * Fix `dulwich.porcelain.status` when used in empty trees.
    (Jelmer Vernooĳ, #415)

  * Return copies of objects in MemoryObjectStore rather than
    references, making the behaviour more consistent with that of
    DiskObjectStore. (Félix Mattrat, Jelmer Vernooĳ)

  * Fix ``dulwich.web`` on Python3. (#295, Jonas Haag)

 CHANGES

  * Drop support for Python 2.6.

  * Fix python3 client web support. (Jelmer Vernooĳ)

 BUG FIXES

  * Fix hang on Gzip decompression. (Jonas Haag)

  * Don't rely on working tell() and seek() methods
    on wsgi.input. (Jonas Haag)

  * Support fastexport/fastimport functionality on python3 with newer
    versions of fastimport (>= 0.9.5). (Jelmer Vernooĳ, Félix Mattrat)

0.12.0	2015-12-13

 IMPROVEMENTS

  * Add a `dulwich.archive` module that can create tarballs.
    Based on code from Jonas Haag in klaus.

  * Add a `dulwich.reflog` module for reading and writing reflogs.
    (Jelmer Vernooĳ)

  * Fix handling of ambiguous refs in `parse_ref` to make
    it match the behaviour described in https://git-scm.com/docs/gitrevisions.
    (Chris Bunney)

  * Support Python3 in C modules. (Lele Gaifax)

 BUG FIXES

  * Simplify handling of SSH command invocation.
    Fixes quoting of paths. Thanks, Thomas Liebetraut. (#384)

  * Fix inconsistent handling of trailing slashes for DictRefsContainer. (#383)

  * Add hack to support thin packs duing fetch(), albeit while requiring the
    entire pack file to be loaded into memory. (jsbain)

 CHANGES

  * This will be the last release to support Python 2.6.

0.11.2	2015-09-18

 IMPROVEMENTS

  * Add support for agent= capability. (Jelmer Vernooĳ, #298)

  * Add support for quiet capability. (Jelmer Vernooĳ)

 CHANGES

  * The ParamikoSSHVendor class has been moved to
  * dulwich.contrib.paramiko_vendor, as it's currently untested.
    (Jelmer Vernooĳ, #364)

0.11.1	2015-09-13

 Fix-up release to exclude broken blame.py file.

0.11.0	2015-09-13

 IMPROVEMENTS

  * Extended Python3 support to most of the codebase.
    (Gary van der Merwe, Jelmer Vernooĳ)
  * The `Repo` object has a new `close` method that can be called to close any
    open resources. (Gary van der Merwe)
  * Support 'git.bat' in SubprocessGitClient on Windows.
    (Stefan Zimmermann)
  * Advertise 'ofs-delta' capability in receive-pack server side
    capabilities. (Jelmer Vernooĳ)
  * Switched `default_local_git_client_cls` to `LocalGitClient`.
    (Gary van der Merwe)
  * Add `porcelain.ls_remote` and `GitClient.get_refs`.
    (Michael Edgar)
  * Add `Repo.discover` method. (B. M. Corser)
  * Add `dulwich.objectspec.parse_refspec`. (Jelmer Vernooĳ)
  * Add `porcelain.pack_objects` and `porcelain.repack`.
    (Jelmer Vernooĳ)

 BUG FIXES

  * Fix handling of 'done' in graph walker and implement the
    'no-done' capability. (Tommy Yu, #88)

  * Avoid recursion limit issues resolving deltas. (William Grant, #81)

  * Allow arguments in local client binary path overrides.
    (Jelmer Vernooĳ)

  * Fix handling of commands with arguments in paramiko SSH
    client. (Andreas Klöckner, Jelmer Vernooĳ, #363)

  * Fix parsing of quoted strings in configs. (Jelmer Vernooĳ, #305)

0.10.1  2015-03-25

 BUG FIXES

  * Return `ApplyDeltaError` when encountering delta errors
    in both C extensions and native delta application code.
    (Jelmer Vernooĳ, #259)

0.10.0	2015-03-22

 BUG FIXES

  * In dulwich.index.build_index_from_tree, by default
    refuse to create entries that start with .git/.
    (Jelmer Vernooĳ, CVE-2014-9706)

  * Fix running of testsuite when installed.
    (Jelmer Vernooĳ, #223)

  * Use a block cache in _find_content_rename_candidates(),
    improving performance. (Mike Williams)

  * Add support for ``core.protectNTFS`` setting.
    (Jelmer Vernooĳ)

  * Fix TypeError when fetching empty updates.
    (Hwee Miin Koh)

  * Resolve delta refs when pulling into a MemoryRepo.
    (Max Shawabkeh, #256)

  * Fix handling of tags of non-commits in missing object finder.
    (Augie Fackler, #211)

  * Explicitly disable mmap on plan9 where it doesn't work.
    (Jeff Sickel)

 IMPROVEMENTS

  * New public method `Repo.reset_index`. (Jelmer Vernooĳ)

  * Prevent duplicate parsing of loose files in objects
    directory when reading. Thanks to David Keijser for the
    report. (Jelmer Vernooĳ, #231)

0.9.9	2015-03-20

 SECURITY BUG FIXES

  * Fix buffer overflow in C implementation of pack apply_delta().
    (CVE-2015-0838)

    Thanks to Ivan Fratric of the Google Security Team for
    reporting this issue.
    (Jelmer Vernooĳ)

0.9.8	2014-11-30

 BUG FIXES

  * Various fixes to improve test suite running on Windows.
    (Gary van der Merwe)

  * Limit delta copy length to 64K in v2 pack files. (Robert Brown)

  * Strip newline from final ACKed SHA while fetching packs.
    (Michael Edgar)

  * Remove assignment to PyList_SIZE() that was causing segfaults on
    pypy. (Jelmer Vernooĳ, #196)

 IMPROVEMENTS

  * Add porcelain 'receive-pack' and 'upload-pack'. (Jelmer Vernooĳ)

  * Handle SIGINT signals in bin/dulwich. (Jelmer Vernooĳ)

  * Add 'status' support to bin/dulwich. (Jelmer Vernooĳ)

  * Add 'branch_create', 'branch_list', 'branch_delete' porcelain.
    (Jelmer Vernooĳ)

  * Add 'fetch' porcelain. (Jelmer Vernooĳ)

  * Add 'tag_delete' porcelain. (Jelmer Vernooĳ)

  * Add support for serializing/deserializing 'gpgsig' attributes in Commit.
    (Jelmer Vernooĳ)

 CHANGES

  * dul-web is now available as 'dulwich web-daemon'.
    (Jelmer Vernooĳ)

  * dulwich.porcelain.tag has been renamed to tag_create.
    dulwich.porcelain.list_tags has been renamed to tag_list.
    (Jelmer Vernooĳ)

 API CHANGES

  * Restore support for Python 2.6. (Jelmer Vernooĳ, Gary van der Merwe)


0.9.7	2014-06-08

 BUG FIXES

  * Fix tests dependent on hash ordering. (Michael Edgar)

  * Support staging symbolic links in Repo.stage.
    (Robert Brown)

  * Ensure that all files object are closed when running the test suite.
    (Gary van der Merwe)

  * When writing OFS_DELTA pack entries, write correct offset.
    (Augie Fackler)

  * Fix handler of larger copy operations in packs. (Augie Fackler)

  * Various fixes to improve test suite running on Windows.
    (Gary van der Merwe)

  * Fix logic for extra adds of identical files in rename detector.
    (Robert Brown)

 IMPROVEMENTS

  * Add porcelain 'status'. (Ryan Faulkner)

  * Add porcelain 'daemon'. (Jelmer Vernooĳ)

  * Add `dulwich.greenthreads` module which provides support
    for concurrency of some object store operations.
    (Fabien Boucher)

  * Various changes to improve compatibility with Python 3.
    (Gary van der Merwe, Hannu Valtonen, michael-k)

  * Add OpenStack Swift backed repository implementation
    in dulwich.contrib. See README.swift for details. (Fabien Boucher)

API CHANGES

  * An optional close function can be passed to the Protocol class. This will
    be called by its close method. (Gary van der Merwe)

  * All classes with close methods are now context managers, so that they can
    be easily closed using a `with` statement. (Gary van der Merwe)

  * Remove deprecated `num_objects` argument to `write_pack` methods.
    (Jelmer Vernooĳ)

 OTHER CHANGES

  * The 'dul-daemon' script has been removed. The same functionality
    is now available as 'dulwich daemon'. (Jelmer Vernooĳ)

0.9.6	2014-04-23

 IMPROVEMENTS

  * Add support for recursive add in 'git add'.
    (Ryan Faulkner, Jelmer Vernooĳ)

  * Add porcelain 'list_tags'. (Ryan Faulkner)

  * Add porcelain 'push'. (Ryan Faulkner)

  * Add porcelain 'pull'. (Ryan Faulkner)

  * Support 'http.proxy' in HttpGitClient.
    (Jelmer Vernooĳ, #1096030)

  * Support 'http.useragent' in HttpGitClient.
    (Jelmer Vernooĳ)

  * In server, wait for clients to send empty list of
    wants when talking to empty repository.
    (Damien Tournoud)

  * Various changes to improve compatibility with
    Python 3. (Gary van der Merwe)

 BUG FIXES

  * Support unseekable 'wsgi.input' streams.
    (Jonas Haag)

  * Raise TypeError when passing unicode() object
    to Repo.__getitem__.
    (Jonas Haag)

  * Fix handling of `reset` command in dulwich.fastexport.
    (Jelmer Vernooĳ, #1249029)

  * In client, don't wait for server to close connection
    first. Fixes hang when used against GitHub
    server implementation. (Siddharth Agarwal)

  * DeltaChainIterator: fix a corner case where an object is inflated as an
    object already in the repository.
    (Damien Tournoud, #135)

  * Stop leaking file handles during pack reload. (Damien Tournoud)

  * Avoid reopening packs during pack cache reload. (Jelmer Vernooĳ)

 API CHANGES

  * Drop support for Python 2.6. (Jelmer Vernooĳ)

0.9.5	2014-02-23

 IMPROVEMENTS

  * Add porcelain 'tag'. (Ryan Faulkner)

  * New module `dulwich.objectspec` for parsing strings referencing
    objects and commit ranges. (Jelmer Vernooĳ)

  * Add shallow branch support. (milki)

  * Allow passing urllib2 `opener` into HttpGitClient.
    (Dov Feldstern, #909037)

 CHANGES

  * Drop support for Python 2.4 and 2.5. (Jelmer Vernooĳ)

 API CHANGES

  * Remove long deprecated ``Repo.commit``, ``Repo.get_blob``,
    ``Repo.tree`` and ``Repo.tag``. (Jelmer Vernooĳ)

  * Remove long deprecated ``Repo.revision_history`` and ``Repo.ref``.
    (Jelmer Vernooĳ)

  * Remove long deprecated ``Tree.entries``. (Jelmer Vernooĳ)

 BUG FIXES

  * Raise KeyError rather than TypeError when passing in
    unicode object of length 20 or 40 to Repo.__getitem__.
    (Jelmer Vernooĳ)

  * Use 'rm' rather than 'unlink' in tests, since the latter
    does not exist on OpenBSD and other platforms.
    (Dmitrij D. Czarkoff)

0.9.4	2013-11-30

 IMPROVEMENTS

  * Add ssh_kwargs attribute to ParamikoSSHVendor. (milki)

  * Add Repo.set_description(). (Víðir Valberg Guðmundsson)

  * Add a basic `dulwich.porcelain` module. (Jelmer Vernooĳ, Marcin Kuzminski)

  * Various performance improvements for object access.
    (Jelmer Vernooĳ)

  * New function `get_transport_and_path_from_url`,
    similar to `get_transport_and_path` but only
    supports URLs.
    (Jelmer Vernooĳ)

  * Add support for file:// URLs in `get_transport_and_path_from_url`.
    (Jelmer Vernooĳ)

  * Add LocalGitClient implementation.
    (Jelmer Vernooĳ)

 BUG FIXES

  * Support filesystems with 64bit inode and device numbers.
    (André Roth)

 CHANGES

  * Ref handling has been moved to dulwich.refs.
    (Jelmer Vernooĳ)

 API CHANGES

  * Remove long deprecated RefsContainer.set_ref().
    (Jelmer Vernooĳ)

  * Repo.ref() is now deprecated in favour of Repo.refs[].
    (Jelmer Vernooĳ)

FEATURES

  * Add support for graftpoints. (milki)

0.9.3	2013-09-27

 BUG FIXES

  * Fix path for stdint.h in MANIFEST.in. (Jelmer Vernooĳ)

0.9.2	2013-09-26

 BUG FIXES

  * Include stdint.h in MANIFEST.in (Mark Mikofski)

0.9.1	2013-09-22

 BUG FIXES

  * Support lookups of 40-character refs in BaseRepo.__getitem__. (Chow Loong Jin, Jelmer Vernooĳ)

  * Fix fetching packs with side-band-64k capability disabled. (David Keijser, Jelmer Vernooĳ)

  * Several fixes in send-pack protocol behaviour - handling of empty pack files and deletes.
    (milki, #1063087)

  * Fix capability negotiation when fetching packs over HTTP.
    (#1072461, William Grant)

  * Enforce determine_wants returning an empty list rather than None. (Fabien Boucher, Jelmer Vernooĳ)

  * In the server, support pushes just removing refs. (Fabien Boucher, Jelmer Vernooĳ)

 IMPROVEMENTS

  * Support passing a single revision to BaseRepo.get_walker() rather than a list of revisions. 
    (Alberto Ruiz)

  * Add `Repo.get_description` method. (Jelmer Vernooĳ)

  * Support thin packs in Pack.iterobjects() and Pack.get_raw().
    (William Grant)

  * Add `MemoryObjectStore.add_pack` and `MemoryObjectStore.add_thin_pack` methods.
    (David Bennett)

  * Add paramiko-based SSH vendor. (Aaron O'Mullan)

  * Support running 'dulwich.server' and 'dulwich.web' using 'python -m'.
    (Jelmer Vernooĳ)

  * Add ObjectStore.close(). (Jelmer Vernooĳ)

  * Raise appropriate NotImplementedError when encountering dumb HTTP servers.
    (Jelmer Vernooĳ)

 API CHANGES

  * SSHVendor.connect_ssh has been renamed to SSHVendor.run_command.
    (Jelmer Vernooĳ)

  * ObjectStore.add_pack() now returns a 3-tuple. The last element will be an
    abort() method that can be used to cancel the pack operation.
    (Jelmer Vernooĳ)

0.9.0	2013-05-31

 BUG FIXES

  * Push efficiency - report missing objects only. (#562676, Artem Tikhomirov)

  * Use indentation consistent with C Git in config files.
    (#1031356, Curt Moore, Jelmer Vernooĳ)

  * Recognize and skip binary files in diff function.
    (Takeshi Kanemoto)

  * Fix handling of relative paths in dulwich.client.get_transport_and_path.
    (Brian Visel, #1169368)

  * Preserve ordering of entries in configuration.
    (Benjamin Pollack)

  * Support ~ expansion in SSH client paths. (milki, #1083439)

  * Support relative paths in alternate paths.
    (milki, Michel Lespinasse, #1175007)

  * Log all error messages from wsgiref server to the logging module. This
    makes the test suit quiet again. (Gary van der Merwe)

  * Support passing None for empty tree in changes_from_tree.
    (Kevin Watters)

  * Support fetching empty repository in client. (milki, #1060462)

 IMPROVEMENTS:

  * Add optional honor_filemode flag to build_index_from_tree.
    (Mark Mikofski)

  * Support core/filemode setting when building trees. (Jelmer Vernooĳ)

  * Add chapter on tags in tutorial. (Ryan Faulkner)

 FEATURES

  * Add support for mergetags. (milki, #963525)

  * Add support for posix shell hooks. (milki)

0.8.7	2012-11-27

 BUG FIXES

  * Fix use of alternates in ``DiskObjectStore``.{__contains__,__iter__}.
    (Dmitriy)

  * Fix compatibility with Python 2.4. (David Carr)

0.8.6	2012-11-09

 API CHANGES

  * dulwich.__init__ no longer imports client, protocol, repo and
    server modules. (Jelmer Vernooĳ)

 FEATURES

  * ConfigDict now behaves more like a dictionary.
    (Adam 'Cezar' Jenkins, issue #58)

  * HTTPGitApplication now takes an optional
    `fallback_app` argument. (Jonas Haag, issue #67)

  * Support for large pack index files. (Jameson Nash)

 TESTING

  * Make index entry tests a little bit less strict, to cope with
    slightly different behaviour on various platforms.
    (Jelmer Vernooĳ)

  * ``setup.py test`` (available when setuptools is installed) now
    runs all tests, not just the basic unit tests.
    (Jelmer Vernooĳ)

 BUG FIXES

  * Commit._deserialize now actually deserializes the current state rather than
    the previous one. (Yifan Zhang, issue #59)

  * Handle None elements in lists of TreeChange objects. (Alex Holmes)

  * Support cloning repositories without HEAD set.
    (D-Key, Jelmer Vernooĳ, issue #69)

  * Support ``MemoryRepo.get_config``. (Jelmer Vernooĳ)

  * In ``get_transport_and_path``, pass extra keyword arguments on to
    HttpGitClient. (Jelmer Vernooĳ)

0.8.5	2012-03-29

 BUG FIXES

  * Avoid use of 'with' in dulwich.index. (Jelmer Vernooĳ)

  * Be a little bit strict about OS behaviour in index tests.
    Should fix the tests on Debian GNU/kFreeBSD. (Jelmer Vernooĳ)

0.8.4	2012-03-28

 BUG FIXES

  * Options on the same line as sections in config files are now supported.
    (Jelmer Vernooĳ, #920553)

  * Only negotiate capabilities that are also supported by the server.
    (Rod Cloutier, Risto Kankkunen)

  * Fix parsing of invalid timezone offsets with two minus signs.
    (Jason R. Coombs, #697828)

  * Reset environment variables during tests, to avoid
    test isolation leaks reading ~/.gitconfig. (Risto Kankkunen)

 TESTS

  * $HOME is now explicitly specified for tests that use it to read
    ``~/.gitconfig``, to prevent test isolation issues.
    (Jelmer Vernooĳ, #920330)

 FEATURES

  * Additional arguments to get_transport_and_path are now passed
    on to the constructor of the transport. (Sam Vilain)

  * The WSGI server now transparently handles when a git client submits data
    using Content-Encoding: gzip.
    (David Blewett, Jelmer Vernooĳ)

  * Add dulwich.index.build_index_from_tree(). (milki)

0.8.3	2012-01-21

 FEATURES

  * The config parser now supports the git-config file format as
    described in git-config(1) and can write git config files.
    (Jelmer Vernooĳ, #531092, #768687)

  * ``Repo.do_commit`` will now use the user identity from
    .git/config or ~/.gitconfig if none was explicitly specified.
    (Jelmer Vernooĳ)

 BUG FIXES

  * Allow ``determine_wants`` methods to include the zero sha in their
    return value. (Jelmer Vernooĳ)

0.8.2	2011-12-18

 BUG FIXES

  * Cope with different zlib buffer sizes in sha1 file parser.
    (Jelmer Vernooĳ)

  * Fix get_transport_and_path for HTTP/HTTPS URLs.
    (Bruno Renié)

  * Avoid calling free_objects() on NULL in error cases. (Chris Eberle)

  * Fix use --bare argument to 'dulwich init'. (Chris Eberle)

  * Properly abort connections when the determine_wants function
    raises an exception. (Jelmer Vernooĳ, #856769)

  * Tweak xcodebuild hack to deal with more error output.
    (Jelmer Vernooĳ, #903840)

 FEATURES

  * Add support for retrieving tarballs from remote servers.
    (Jelmer Vernooĳ, #379087)

  * New method ``update_server_info`` which generates data
    for dumb server access. (Jelmer Vernooĳ, #731235)

0.8.1	2011-10-31

 FEATURES

  * Repo.do_commit has a new argument 'ref'.

  * Repo.do_commit has a new argument 'merge_heads'. (Jelmer Vernooĳ)

  * New ``Repo.get_walker`` method. (Jelmer Vernooĳ)

  * New ``Repo.clone`` method. (Jelmer Vernooĳ, #725369)

  * ``GitClient.send_pack`` now supports the 'side-band-64k' capability.
    (Jelmer Vernooĳ)

  * ``HttpGitClient`` which supports the smart server protocol over
    HTTP. "dumb" access is not yet supported. (Jelmer Vernooĳ, #373688)

  * Add basic support for alternates. (Jelmer Vernooĳ, #810429)

 CHANGES

  * unittest2 or python >= 2.7 is now required for the testsuite.
    testtools is no longer supported. (Jelmer Vernooĳ, #830713)

 BUG FIXES

  * Fix compilation with older versions of MSVC.  (Martin gz)

  * Special case 'refs/stash' as a valid ref. (Jelmer Vernooĳ, #695577)

  * Smart protocol clients can now change refs even if they are
    not uploading new data. (Jelmer Vernooĳ, #855993)

  * Don't compile C extensions when running in pypy.
    (Ronny Pfannschmidt, #881546)

  * Use different name for strnlen replacement function to avoid clashing
    with system strnlen. (Jelmer Vernooĳ, #880362)

 API CHANGES

  * ``Repo.revision_history`` is now deprecated in favor of ``Repo.get_walker``.
    (Jelmer Vernooĳ)

0.8.0	2011-08-07

 FEATURES

  * New DeltaChainIterator abstract class for quickly iterating all objects in
    a pack, with implementations for pack indexing and inflation.
    (Dave Borowitz)

  * New walk module with a Walker class for customizable commit walking.
    (Dave Borowitz)

  * New tree_changes_for_merge function in diff_tree. (Dave Borowitz)

  * Easy rename detection in RenameDetector even without find_copies_harder.
    (Dave Borowitz)

 BUG FIXES

  * Avoid storing all objects in memory when writing pack.
    (Jelmer Vernooĳ, #813268)

  * Support IPv6 for git:// connections. (Jelmer Vernooĳ, #801543)

  * Improve performance of Repo.revision_history(). (Timo Schmid, #535118)

  * Fix use of SubprocessWrapper on Windows. (Paulo Madeira, #670035)

  * Fix compilation on newer versions of Mac OS X (Lion and up). (Ryan McKern, #794543)

  * Prevent raising ValueError for correct refs in RefContainer.__delitem__.

  * Correctly return a tuple from MemoryObjectStore.get_raw. (Dave Borowitz)

  * Fix a bug in reading the pack checksum when there are fewer than 20 bytes
    left in the buffer. (Dave Borowitz)

  * Support ~ in git:// URL paths. (Jelmer Vernooĳ, #813555)

  * Make ShaFile.__eq__ work when other is not a ShaFile. (Dave Borowitz)

  * ObjectStore.get_graph_walker() now no longer yields the same
    revision more than once. This has a significant improvement for
    performance when wide revision graphs are involved.
    (Jelmer Vernooĳ, #818168)

  * Teach ReceivePackHandler how to read empty packs. (Dave Borowitz)

  * Don't send a pack with duplicates of the same object. (Dave Borowitz)

  * Teach the server how to serve a clone of an empty repo. (Dave Borowitz)

  * Correctly advertise capabilities during receive-pack. (Dave Borowitz)

  * Fix add/add and add/rename conflicts in tree_changes_for_merge.
    (Dave Borowitz)

  * Use correct MIME types in web server. (Dave Borowitz)

 API CHANGES

  * write_pack no longer takes the num_objects argument and requires an object
    to be passed in that is iterable (rather than an iterator) and that
    provides __len__.  (Jelmer Vernooĳ)

  * write_pack_data has been renamed to write_pack_objects and no longer takes a
    num_objects argument. (Jelmer Vernooĳ)

  * take_msb_bytes, read_zlib_chunks, unpack_objects, and
    PackStreamReader.read_objects now take an additional argument indicating a
    crc32 to compute. (Dave Borowitz)

  * PackObjectIterator was removed; its functionality is still exposed by
    PackData.iterobjects. (Dave Borowitz)

  * Add a sha arg to write_pack_object to incrementally compute a SHA.
    (Dave Borowitz)

  * Include offset in PackStreamReader results. (Dave Borowitz)

  * Move PackStreamReader from server to pack. (Dave Borowitz)

  * Extract a check_length_and_checksum, compute_file_sha, and
    pack_object_header pack helper functions. (Dave Borowitz)

  * Extract a compute_file_sha function. (Dave Borowitz)

  * Remove move_in_thin_pack as a separate method; add_thin_pack now completes
    the thin pack and moves it in in one step. Remove ThinPackData as well.
    (Dave Borowitz)

  * Custom buffer size in read_zlib_chunks. (Dave Borowitz)

  * New UnpackedObject data class that replaces ad-hoc tuples in the return
    value of unpack_object and various DeltaChainIterator methods.
    (Dave Borowitz)

  * Add a lookup_path convenience method to Tree. (Dave Borowitz)

  * Optionally create RenameDetectors without passing in tree SHAs.
    (Dave Borowitz)

  * Optionally include unchanged entries in RenameDetectors. (Dave Borowitz)

  * Optionally pass a RenameDetector to tree_changes. (Dave Borowitz)

  * Optionally pass a request object through to server handlers. (Dave Borowitz)

 TEST CHANGES

  * If setuptools is installed, "python setup.py test" will now run the testsuite.
    (Jelmer Vernooĳ)

  * Add a new build_pack test utility for building packs from a simple spec.
    (Dave Borowitz)

  * Add a new build_commit_graph test utility for building commits from a
    simple spec. (Dave Borowitz)

0.7.1	2011-04-12

 BUG FIXES

  * Fix double decref in _diff_tree.c. (Ted Horst, #715528)

  * Fix the build on Windows. (Pascal Quantin)

  * Fix get_transport_and_path compatibility with pre-2.6.5 versions of Python.
    (Max Bowsher, #707438)

  * BaseObjectStore.determine_wants_all no longer breaks on zero SHAs.
    (Jelmer Vernooĳ)

  * write_tree_diff() now supports submodules.
    (Jelmer Vernooĳ)

  * Fix compilation for XCode 4 and older versions of distutils.sysconfig.
    (Daniele Sluijters)

 IMPROVEMENTS

  * Sphinxified documentation. (Lukasz Balcerzak)

  * Add Pack.keep.(Marc Brinkmann)

 API CHANGES

  * The order of the parameters to Tree.add(name, mode, sha) has changed, and
    is now consistent with the rest of Dulwich. Existing code will still
    work but print a DeprecationWarning. (Jelmer Vernooĳ, #663550)

  * Tree.entries() is now deprecated in favour of Tree.items() and
    Tree.iteritems(). (Jelmer Vernooĳ)

0.7.0	2011-01-21

 FEATURES

  * New `dulwich.diff_tree` module for simple content-based rename detection.
    (Dave Borowitz)

  * Add Tree.items(). (Jelmer Vernooĳ)

  * Add eof() and unread_pkt_line() methods to Protocol. (Dave Borowitz)

  * Add write_tree_diff(). (Jelmer Vernooĳ)

  * Add `serve_command` function for git server commands as executables.
    (Jelmer Vernooĳ)

  * dulwich.client.get_transport_and_path now supports rsync-style repository URLs.
    (Dave Borowitz, #568493)

 BUG FIXES

  * Correct short-circuiting operation for no-op fetches in the server.
    (Dave Borowitz)

  * Support parsing git mbox patches without a version tail, as generated by
    Mercurial.  (Jelmer Vernooĳ)

  * Fix dul-receive-pack and dul-upload-pack. (Jelmer Vernooĳ)

  * Zero-padded file modes in Tree objects no longer trigger an exception but
    the check code warns about them. (Augie Fackler, #581064)

  * Repo.init() now honors the mkdir flag. (#671159)

  * The ref format is now checked when setting a ref rather than when reading it back.
    (Dave Borowitz, #653527)

  * Make sure pack files are closed correctly. (Tay Ray Chuan)

 DOCUMENTATION

  * Run the tutorial inside the test suite. (Jelmer Vernooĳ)

  * Reorganized and updated the tutorial. (Jelmer Vernooĳ, Dave Borowitz, #610550,
     #610540)


0.6.2	2010-10-16

 BUG FIXES

  * HTTP server correctly handles empty CONTENT_LENGTH. (Dave Borowitz)

  * Don't error when creating GitFiles with the default mode. (Dave Borowitz)

  * ThinPackData.from_file now works with resolve_ext_ref callback.
    (Dave Borowitz)

  * Provide strnlen() on mingw32 which doesn't have it. (Hans Kolek)

  * Set bare=true in the configuratin for bare repositories. (Dirk Neumann)

 FEATURES

  * Use slots for core objects to save up on memory. (Jelmer Vernooĳ)

  * Web server supports streaming progress/pack output. (Dave Borowitz)

  * New public function dulwich.pack.write_pack_header. (Dave Borowitz)

  * Distinguish between missing files and read errors in HTTP server.
    (Dave Borowitz)

  * Initial work on support for fastimport using python-fastimport.
    (Jelmer Vernooĳ)

  * New dulwich.pack.MemoryPackIndex class. (Jelmer Vernooĳ)

  * Delegate SHA peeling to the object store.  (Dave Borowitz)

 TESTS

  * Use GitFile when modifying packed-refs in tests. (Dave Borowitz)

  * New tests in test_web with better coverage and fewer ad-hoc mocks.
    (Dave Borowitz)

  * Standardize quote delimiters in test_protocol. (Dave Borowitz)

  * Fix use when testtools is installed. (Jelmer Vernooĳ)

  * Add trivial test for write_pack_header. (Jelmer Vernooĳ)

  * Refactor some of dulwich.tests.compat.server_utils. (Dave Borowitz)

  * Allow overwriting id property of objects in test utils. (Dave Borowitz)

  * Use real in-memory objects rather than stubs for server tests.
    (Dave Borowitz)

  * Clean up MissingObjectFinder. (Dave Borowitz)

 API CHANGES

  * ObjectStore.iter_tree_contents now walks contents in depth-first, sorted
    order. (Dave Borowitz)

  * ObjectStore.iter_tree_contents can optionally yield tree objects as well.
    (Dave Borowitz).

  * Add side-band-64k support to ReceivePackHandler. (Dave Borowitz)

  * Change server capabilities methods to classmethods. (Dave Borowitz)

  * Tweak server handler injection. (Dave Borowitz)

  * PackIndex1 and PackIndex2 now subclass FilePackIndex, which is 
    itself a subclass of PackIndex. (Jelmer Vernooĳ)

 DOCUMENTATION

  * Add docstrings for various functions in dulwich.objects. (Jelmer Vernooĳ)

  * Clean up docstrings in dulwich.protocol. (Dave Borowitz)

  * Explicitly specify allowed protocol commands to
    ProtocolGraphWalker.read_proto_line.  (Dave Borowitz)

  * Add utility functions to DictRefsContainer. (Dave Borowitz)


0.6.1	2010-07-22

 BUG FIXES

  * Fix memory leak in C implementation of sorted_tree_items. (Dave Borowitz)

  * Use correct path separators for named repo files. (Dave Borowitz)

  * python > 2.7 and testtools-based test runners will now also pick up skipped
    tests correctly. (Jelmer Vernooĳ)

 FEATURES

  * Move named file initilization to BaseRepo. (Dave Borowitz)

  * Add logging utilities and git/HTTP server logging. (Dave Borowitz)

  * The GitClient interface has been cleaned up and instances are now reusable.
    (Augie Fackler)

  * Allow overriding paths to executables in GitSSHClient. 
    (Ross Light, Jelmer Vernooĳ, #585204)

  * Add PackBasedObjectStore.pack_loose_objects(). (Jelmer Vernooĳ)

 TESTS

  * Add tests for sorted_tree_items and C implementation. (Dave Borowitz)

  * Add a MemoryRepo that stores everything in memory. (Dave Borowitz)

  * Quiet logging output from web tests. (Dave Borowitz)

  * More flexible version checking for compat tests. (Dave Borowitz)

  * Compat tests for servers with and without side-band-64k. (Dave Borowitz)

 CLEANUP

  * Clean up file headers. (Dave Borowitz)

 TESTS

  * Use GitFile when modifying packed-refs in tests. (Dave Borowitz)

 API CHANGES

  * dulwich.pack.write_pack_index_v{1,2} now take a file-like object
    rather than a filename. (Jelmer Vernooĳ)

  * Make dul-daemon/dul-web trivial wrappers around server functionality.
    (Dave Borowitz)

  * Move reference WSGI handler to web.py. (Dave Borowitz)

  * Factor out _report_status in ReceivePackHandler. (Dave Borowitz)

  * Factor out a function to convert a line to a pkt-line. (Dave Borowitz)


0.6.0	2010-05-22

note: This list is most likely incomplete for 0.6.0.

 BUG FIXES
 
  * Fix ReceivePackHandler to disallow removing refs without delete-refs.
    (Dave Borowitz)

  * Deal with capabilities required by the client, even if they 
    can not be disabled in the server. (Dave Borowitz)

  * Fix trailing newlines in generated patch files.
    (Jelmer Vernooĳ)

  * Implement RefsContainer.__contains__. (Jelmer Vernooĳ)

  * Cope with \r in ref files on Windows. (
    http://github.com/jelmer/dulwich/issues/#issue/13, Jelmer Vernooĳ)

  * Fix GitFile breakage on Windows. (Anatoly Techtonik, #557585)

  * Support packed ref deletion with no peeled refs. (Augie Fackler)

  * Fix send pack when there is nothing to fetch. (Augie Fackler)

  * Fix fetch if no progress function is specified. (Augie Fackler)

  * Allow double-staging of files that are deleted in the index. 
    (Dave Borowitz)

  * Fix RefsContainer.add_if_new to support dangling symrefs.
    (Dave Borowitz)

  * Non-existant index files in non-bare repositories are now treated as 
    empty. (Dave Borowitz)

  * Always update ShaFile.id when the contents of the object get changed. 
    (Jelmer Vernooĳ)

  * Various Python2.4-compatibility fixes. (Dave Borowitz)

  * Fix thin pack handling. (Dave Borowitz)
 
 FEATURES

  * Add include-tag capability to server. (Dave Borowitz)

  * New dulwich.fastexport module that can generate fastexport 
    streams. (Jelmer Vernooĳ)

  * Implemented BaseRepo.__contains__. (Jelmer Vernooĳ)

  * Add __setitem__ to DictRefsContainer. (Dave Borowitz)

  * Overall improvements checking Git objects. (Dave Borowitz)

  * Packs are now verified while they are received. (Dave Borowitz)

 TESTS

  * Add framework for testing compatibility with C Git. (Dave Borowitz)

  * Add various tests for the use of non-bare repositories. (Dave Borowitz)

  * Cope with diffstat not being available on all platforms. 
    (Tay Ray Chuan, Jelmer Vernooĳ)

  * Add make_object and make_commit convenience functions to test utils.
    (Dave Borowitz)

 API BREAKAGES

  * The 'committer' and 'message' arguments to Repo.do_commit() have 
    been swapped. 'committer' is now optional. (Jelmer Vernooĳ)

  * Repo.get_blob, Repo.commit, Repo.tag and Repo.tree are now deprecated.
    (Jelmer Vernooĳ)

  * RefsContainer.set_ref() was renamed to RefsContainer.set_symbolic_ref(),
    for clarity. (Jelmer Vernooĳ)

 API CHANGES

  * The primary serialization APIs in dulwich.objects now work 
    with chunks of strings rather than with full-text strings. 
    (Jelmer Vernooĳ)

0.5.02010-03-03

 BUG FIXES

  * Support custom fields in commits (readonly). (Jelmer Vernooĳ)

  * Improved ref handling. (Dave Borowitz)

  * Rework server protocol to be smarter and interoperate with cgit client.
    (Dave Borowitz)

  * Add a GitFile class that uses the same locking protocol for writes as 
    cgit. (Dave Borowitz)

  * Cope with forward slashes correctly in the index on Windows.
    (Jelmer Vernooĳ, #526793)

 FEATURES

  * --pure option to setup.py to allow building/installing without the C 
    extensions. (Hal Wine, Anatoly Techtonik, Jelmer Vernooĳ, #434326)

  * Implement Repo.get_config(). (Jelmer Vernooĳ, Augie Fackler)

  * HTTP dumb and smart server. (Dave Borowitz)

  * Add abstract baseclass for Repo that does not require file system 
    operations. (Dave Borowitz)

0.4.1	2010-01-03

 FEATURES

  * Add ObjectStore.iter_tree_contents(). (Jelmer Vernooĳ)

  * Add Index.changes_from_tree(). (Jelmer Vernooĳ)

  * Add ObjectStore.tree_changes(). (Jelmer Vernooĳ)

  * Add functionality for writing patches in dulwich.patch.
    (Jelmer Vernooĳ)

0.4.0	2009-10-07

 DOCUMENTATION

  * Added tutorial.

 API CHANGES

  * dulwich.object_store.tree_lookup_path will now return the mode and 
    sha of the object found rather than the object itself.

 BUG FIXES

  * Use binascii.hexlify / binascii.unhexlify for better performance.

  * Cope with extra unknown data in index files by ignoring it (for now).

  * Add proper error message when server unexpectedly hangs up. (#415843)

  * Correctly write opcode for equal in create_delta.

0.3.3	2009-07-23

 FEATURES

  * Implement ShaFile.__hash__().

  * Implement Tree.__len__()

 BUG FIXES
  
  * Check for 'objects' and 'refs' directories
    when looking for a Git repository. (#380818)

0.3.2	2009-05-20

 BUG FIXES

  * Support the encoding field in Commits.
  
  * Some Windows compatibility fixes.

  * Fixed several issues in commit support.

 FEATURES

  * Basic support for handling submodules.

0.3.1	2009-05-13

 FEATURES

  * Implemented Repo.__getitem__, Repo.__setitem__ and Repo.__delitem__ to 
    access content.

 API CHANGES

  * Removed Repo.set_ref, Repo.remove_ref, Repo.tags, Repo.get_refs and 
    Repo.heads in favor of Repo.refs, a dictionary-like object for accessing
    refs.

 BUG FIXES

  * Removed import of 'sha' module in objects.py, which was causing 
    deprecation warnings on Python 2.6.

0.3.0	2009-05-10

 FEATURES

  * A new function 'commit_tree' has been added that can commit a tree 
    based on an index.

 BUG FIXES

  * The memory usage when generating indexes has been significantly reduced.
 
  * A memory leak in the C implementation of parse_tree has been fixed.

  * The send-pack smart server command now works. (Thanks Scott Chacon)

  * The handling of short timestamps (less than 10 digits) has been fixed.

  * The handling of timezones has been fixed.

0.2.1	2009-04-30

 BUG FIXES

  * Fix compatibility with Python2.4.

0.2.0	2009-04-30

 FEATURES

  * Support for activity reporting in smart protocol client.

  * Optional C extensions for better performance in a couple of 
    places that are performance-critical.

0.1.1	2009-03-13

 BUG FIXES

  * Fixed regression in Repo.find_missing_objects()

  * Don't fetch ^{} objects from remote hosts, as requesting them 
    causes a hangup.

  * Always write pack to disk completely before calculating checksum.

 FEATURES

  * Allow disabling thin packs when talking to remote hosts.

0.1.0	2009-01-24

  * Initial release.<|MERGE_RESOLUTION|>--- conflicted
+++ resolved
@@ -1,5 +1,3 @@
-<<<<<<< HEAD
-=======
 0.20.26	2021-10-29
 
  * Support os.PathLike arguments to Repo.stage().
@@ -12,7 +10,6 @@
 
  * Add ``Repo.unstage``. (Ded_Secer)
 
->>>>>>> 2c506d21
 0.20.25	2021-08-23
 
  * Fix ``dulwich`` script when installed via setup.py.
